--- conflicted
+++ resolved
@@ -163,25 +163,6 @@
         self.assertEqual(preprocessing.tokenize(s), s_true)
 
     """
-<<<<<<< HEAD
-    Test remove urls
-    """
-
-    def test_remove_urls(self):
-        s = pd.Series("http://tests.com http://www.tests.com")
-        s_true = pd.Series(" ")
-        self.assertEqual(preprocessing.remove_urls(s), s_true)
-
-    def test_remove_urls_https(self):
-        s = pd.Series("https://tests.com https://www.tests.com")
-        s_true = pd.Series(" ")
-        self.assertEqual(preprocessing.remove_urls(s), s_true)
-
-    def test_remove_urls_multiline(self):
-        s = pd.Series("https://tests.com \n https://tests.com")
-        s_true = pd.Series(" \n ")
-        self.assertEqual(preprocessing.remove_urls(s), s_true)
-=======
      Has content
     """
 
@@ -217,5 +198,4 @@
     def test_remove_brackets(self):
         s = pd.Series("Remove all [square_brackets]{/curly_brackets}(round_brackets)<angle_brackets>")
         s_true = pd.Series("Remove all ")
-        self.assertEqual(preprocessing.remove_brackets(s), s_true)
->>>>>>> ddd3e5b6
+        self.assertEqual(preprocessing.remove_brackets(s), s_true)