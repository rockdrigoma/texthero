--- conflicted
+++ resolved
@@ -49,8 +49,4 @@
     nbsphinx
     parameterized>=0.7.4
     coverage
-<<<<<<< HEAD
-    flair>=0.5.1
-=======
-    pre-commit
->>>>>>> 3b36bac4
+    pre-commit