"""
The texthero.nlp module supports common NLP tasks such as named_entities, noun_chunks, ... on Pandas Series and DataFrame.
"""

import spacy
import pandas as pd
<<<<<<< HEAD
from nltk.stem import PorterStemmer, SnowballStemmer
=======
import en_core_web_sm
>>>>>>> 198501fd

from texthero._types import TextSeries, InputSeries


@InputSeries(TextSeries)
def named_entities(s: TextSeries, package="spacy") -> pd.Series:
    """
    Return named-entities.

    Return a Pandas Series where each row contains a list of tuples
    with information about the named entities in the row's document.

    Tuple: (`entity'name`, `entity'label`, `starting character`,
            `ending character`)

    Under the hood, `named_entities` makes use of `Spacy name entity
    recognition <https://spacy.io/usage/linguistic-features#named-entities>`_

    List of labels:
     - `PERSON`: People, including fictional.
     - `NORP`: Nationalities or religious or political groups.
     - `FAC`: Buildings, airports, highways, bridges, etc.
     - `ORG` : Companies, agencies, institutions, etc.
     - `GPE`: Countries, cities, states.
     - `LOC`: Non-GPE locations, mountain ranges, bodies of water.
     - `PRODUCT`: Objects, vehicles, foods, etc. (Not services.)
     - `EVENT`: Named hurricanes, battles, wars, sports events, etc.
     - `WORK_OF_ART`: Titles of books, songs, etc.
     - `LAW`: Named documents made into laws.
     - `LANGUAGE`: Any named language.
     - `DATE`: Absolute or relative dates or periods.
     - `TIME`: Times smaller than a day.
     - `PERCENT`: Percentage, including ”%“.
     - `MONEY`: Monetary values, including unit.
     - `QUANTITY`: Measurements, as of weight or distance.
     - `ORDINAL`: “first”, “second”, etc.
     - `CARDINAL`: Numerals that do not fall under another type.

    Examples
    --------
    >>> import texthero as hero
    >>> import pandas as pd
    >>> s = pd.Series("Yesterday I was in NY with Bill de Blasio")
    >>> hero.named_entities(s)[0] # doctest: +NORMALIZE_WHITESPACE
    [('Yesterday', 'DATE', 0, 9), ('NY', 'GPE', 19, 21),
     ('Bill de Blasio', 'PERSON', 27, 41)]
    """
    entities = []

    nlp = en_core_web_sm.load(disable=["tagger", "parser"])

    # nlp.pipe is now 'ner'
    for doc in nlp.pipe(s.astype("unicode").values, batch_size=32):
        entities.append(
            [(ent.text, ent.label_, ent.start_char, ent.end_char) for ent in doc.ents]
        )

    return pd.Series(entities, index=s.index)


@InputSeries(TextSeries)
def noun_chunks(s: TextSeries) -> pd.Series:
    """
    Return noun chunks (noun phrases).

    Return a Pandas Series where each row contains a tuple that has information
    regarding the noun chunk.

    Tuple: (`chunk'text`, `chunk'label`, `starting index`, `ending index`)

    Noun chunks or noun phrases are phrases that have noun at their head or
    nucleus i.e., they ontain the noun and other words that describe that noun.
    A detailed explanation on noun chunks: https://en.wikipedia.org/wiki/Noun
    phrase. Internally `noun_chunks` makes use of Spacy's dependency parsing:
    https://spacy.io/usage/linguistic-features#dependency-parse

    Examples
    --------
    >>> import texthero as hero
    >>> import pandas as pd
    >>> s = pd.Series("The spotted puppy is sleeping.")
    >>> hero.noun_chunks(s)
    0    [(The spotted puppy, NP, 0, 17)]
    dtype: object
    """

    noun_chunks = []

    nlp = en_core_web_sm.load(disable=["ner"])

    # nlp.pipe is now "tagger", "parser"
    for doc in nlp.pipe(s.astype("unicode").values, batch_size=32):
        noun_chunks.append(
            [
                (chunk.text, chunk.label_, chunk.start_char, chunk.end_char)
                for chunk in doc.noun_chunks
            ]
        )

    return pd.Series(noun_chunks, index=s.index)


@InputSeries(TextSeries)
def count_sentences(s: TextSeries) -> pd.Series:
    """
    Count the number of sentences per cell in a Pandas Series.

    Return a new Pandas Series with the number of sentences per cell.

    This makes use of the SpaCy `sentencizer
    <https://spacy.io/api/sentencizer>`_

    Examples
    --------
    >>> import texthero as hero
    >>> import pandas as pd
    >>> s = pd.Series(
    ...     ["Yesterday I was in NY with Bill de Blasio. Great story...",
    ...      "This is the F.B.I.! What? Open up!"])
    >>> hero.count_sentences(s)
    0    2
    1    3
    dtype: int64
    """
    number_of_sentences = []

    nlp = en_core_web_sm.load(disable=["tagger", "parser", "ner"])

    nlp.add_pipe(nlp.create_pipe("sentencizer"))  # Pipe is only "sentencizer"

    for doc in nlp.pipe(s.values, batch_size=32):
        sentences = len(list(doc.sents))
        number_of_sentences.append(sentences)

    return pd.Series(number_of_sentences, index=s.index)


@InputSeries(TextSeries)
def pos_tag(s: TextSeries) -> pd.Series:
    """
    Return a Pandas Series with part-of-speech tagging

    Return new Pandas Series where each rows contains a list of tuples
    containing information about part-of-speech tagging.

    Tuple: (`token name`,`Coarse-grained POS`,`Fine-grained POS`,
            `starting character`, `ending character`)

    A difference between the coarse-grained POS and the Fine-grained POS is
    that the last one is more specific about marking, for example if the
    coarse-grained POS has a NOUN value, then the refined POS will give more
    details about the type of the noun, whether it is singular, plural and/or
    proper.
    
    You can use the spacy `explain` function to find out which fine-grained
    POS it is.

    You can see more details about Fine-grained POS at:
    <https://spacy.io/api/annotation#pos-en>

    This makes use of the SpaCy `processing pipeline
    <https://spacy.io/usage/processing-pipelines#pipelines>`.

    List of POS/Tag:
     - `ADJ`: Adjective. Examples: big, old, green.
     - `ADP`: Adposition. Examples: in, to, during.
     - `ADV`: Adverb. Examples: very, tomorrow, down.
     - `AUX` : Auxiliary. Examples: is, has (done), will (do).
     - `CONJ`: Conjunction. Examples: and, or, but.
     - `CCONJ`: Coordinating Conjunction. Examples: and, or, but.
     - `DET`: Determiner. Examples: a, an, the.
     - `INTJ`: Interjection. Examples: psst, ouch, bravo.
     - `NOUN`:  Noun. Examples: girl, cat, tree.
     - `NUM`: Numeral. Examples: 1, 2007, one.
     - `PART`: Particle. Examples: 's, not.
     - `PRON`: Pronoun. Examples: I, you, he, she.
     - `PROPN`: Proper Noun. Examples: Mary, John, London.
     - `PUNCT`: Punctuation. Examples: ., (, ), ?
     - `SCONJ`: Subordinating Conjunction. Examples: if, while, that.
     - `SYM`: Symbol. Examples: $, %, §, ©.
     - `VERB`: Verb. Examples: run, runs, running.
     - `X`: Other.
     - `SPACE`: Space.

    Internally pos_tag makes use of Spacy's dependency tagging:
    <https://spacy.io/api/annotation#pos-tagging>`

    Examples
    --------
    >>> import texthero as hero
    >>> import pandas as pd
    >>> s = pd.Series("Today is such a beautiful day")
    >>> print(hero.pos_tag(s)[0]) # doctest: +NORMALIZE_WHITESPACE
    [('Today', 'NOUN', 'NN', 0, 5), ('is', 'AUX', 'VBZ', 6, 8), ('such', 'DET',
     'PDT', 9, 13), ('a', 'DET', 'DT', 14, 15), ('beautiful', 'ADJ', 'JJ', 16,
     25), ('day', 'NOUN', 'NN', 26, 29)]
    """

    pos_tags = []

    nlp = en_core_web_sm.load(disable=["parser", "ner"])

    # nlp.pipe is now "tagger"
    for doc in nlp.pipe(s.astype("unicode").values, batch_size=32):
        pos_tags.append(
            [
                (token.text, token.pos_, token.tag_, token.idx, token.idx + len(token))
                for token in doc
            ]
        )

    return pd.Series(pos_tags, index=s.index)


@InputSeries(TextSeries)
def stem(s: TextSeries, stem="snowball", language="english") -> TextSeries:
    r"""
    Stem series using either `porter` or `snowball` NLTK stemmers.

    The act of stemming means removing the end of a words with an heuristic
    process.
    It's useful in context where the meaning of the word is important rather
    than his derivation. Stemming is very efficient and adapt in case the given
    dataset is large.

    Make use of two NLTK stemming algorithms known as
    :class:`nltk.stem.SnowballStemmer` and :class:`nltk.stem.PorterStemmer`.
    SnowballStemmer should be used when the Pandas Series contains non-English
    text has it has multilanguage support.


    Parameters
    ----------
    s : :class:`texthero._types.TextSeries`

    stem : str, optional, default="snowball"
        Stemming algorithm. It can be either 'snowball' or 'porter'

    language : str, optional, default="english"
        Supported languages: `danish`, `dutch`, `english`, `finnish`,
        `french`, `german` , `hungarian`, `italian`, `norwegian`,
        `portuguese`, `romanian`, `russian`, `spanish` and `swedish`.

    Notes
    -----
    By default NLTK stemming algorithms lowercase all text.

    Examples
    --------
    >>> import texthero as hero
    >>> import pandas as pd
    >>> s = pd.Series("I used to go \t\n running.")
    >>> hero.stem(s)
    0    i use to go running.
    dtype: object
    """

    if stem == "porter":
        stemmer = PorterStemmer()
    elif stem == "snowball":
        stemmer = SnowballStemmer(language)
    else:
        raise ValueError("stem argument must be either 'porter' of 'stemmer'")

    def _stem(text):
        return " ".join([stemmer.stem(word) for word in text])

    return s.str.split().apply(_stem)<|MERGE_RESOLUTION|>--- conflicted
+++ resolved
@@ -4,12 +4,8 @@
 
 import spacy
 import pandas as pd
-<<<<<<< HEAD
+import en_core_web_sm
 from nltk.stem import PorterStemmer, SnowballStemmer
-=======
-import en_core_web_sm
->>>>>>> 198501fd
-
 from texthero._types import TextSeries, InputSeries
 
 
